import unittest

import numpy as np
import tensorflow as tf

import finetune
from finetune.utils import indico_to_finetune_sequence, finetune_to_indico_sequence, get_grad_accumulation_optimizer
from finetune.imbalance import compute_class_weights
from finetune.errors import FinetuneError
from finetune import Classifier
from finetune.base_models.gpt.encoder import GPTEncoder
from finetune.base_models.gpt2.encoder import GPT2Encoder


class TestFinetuneIndicoConverters(unittest.TestCase):

    def test_invalid_keyword(self):
        with self.assertRaises(FinetuneError):
            model = Classifier(tensorboard='./testing') # should be tensorboard_folder

    def test_overlapping(self):
        raw = ["Indico Is the best hey"]
        finetunex = [
            ["Indico ", "Is the", " best", " hey"]
        ]
        finetuney = [
            [("1",), ("1", "2"), ("2", ), ("<PAD>")]
        ]
        encoder = GPTEncoder()
        indicox_pred, indicoy_pred = finetune_to_indico_sequence(
            raw, finetunex, finetuney, encoder=encoder, none_value="<PAD>"
        )

        indicoy = [
            [
                {'start': 0, 'end': 13, 'label': '1', 'text': 'Indico Is the'},
                {'start': 7, 'end': 18, 'label': '2', 'text': 'Is the best'},
            ]
        ]
        self.assertEqual(indicoy, indicoy_pred)
        self.assertEqual(raw, indicox_pred)

        finetunex_pred, finetuney_pred, *_ = indico_to_finetune_sequence(
            raw, indicoy, encoder=encoder, none_value="<PAD>"
        )
        self.assertEqual(finetunex_pred, finetunex)
        self.assertCountEqual(finetuney[0][0], finetuney_pred[0][0])
        self.assertCountEqual(finetuney[0][1], finetuney_pred[0][1])
        self.assertCountEqual(finetuney[0][2], finetuney_pred[0][2])

    def test_overlapping_gpt2(self):
        raw = ["Indico Is the best hey"]
        finetunex = [
            ["Indico", " Is the", " best", " hey"]
        ]
        finetuney = [
            [("1",), ("1", "2"), ("2", ), ("<PAD>")]
        ]
        encoder = GPT2Encoder()
        indicox_pred, indicoy_pred = finetune_to_indico_sequence(
            raw, finetunex, finetuney, encoder=encoder, none_value="<PAD>"
        )

        indicoy = [
            [
                {'start': 0, 'end': 13, 'label': '1', 'text': 'Indico Is the'},
                {'start': 6, 'end': 18, 'label': '2', 'text': ' Is the best'},
            ]
        ]
        self.assertEqual(indicoy, indicoy_pred)
        self.assertEqual(raw, indicox_pred)

        finetunex_pred, finetuney_pred, *_ = indico_to_finetune_sequence(
            raw, indicoy, encoder=encoder, none_value="<PAD>"
        )
        self.assertEqual(finetunex_pred, finetunex)
        self.assertCountEqual(finetuney[0][0], finetuney_pred[0][0])
        self.assertCountEqual(finetuney[0][1], finetuney_pred[0][1])
        self.assertCountEqual(finetuney[0][2], finetuney_pred[0][2])

    def test_nested_labels(self):
        raw = ["Indico Is the best"]
        finetunex = [
            ["Indico ", "Is the", " best"]
        ]
        finetuney = [
            [("1", ), ("1", "2", "3"), ("1", )]
        ]
        encoder = GPTEncoder()
        indicox_pred, indicoy_pred = finetune_to_indico_sequence(
            raw, finetunex, finetuney, encoder=encoder, none_value="<PAD>"
        )

        indicoy = [
            [
                {'start': 0, 'end': 18, 'label': '1', 'text': 'Indico Is the best'},
                {'start': 7, 'end': 13, 'label': '2', 'text': 'Is the'},
                {'start': 7, 'end': 13, 'label': '3', 'text': 'Is the'}
            ]
        ]
        self.assertEqual(indicoy, indicoy_pred)
        self.assertEqual(raw, indicox_pred)

        finetunex_pred, finetuney_pred, *_ = indico_to_finetune_sequence(
            raw, indicoy, encoder=encoder, none_value="<PAD>"
        )
        self.assertEqual(finetunex_pred, finetunex)
        self.assertCountEqual(finetuney[0][0], finetuney_pred[0][0])
        self.assertCountEqual(finetuney[0][1], finetuney_pred[0][1])
        self.assertCountEqual(finetuney[0][2], finetuney_pred[0][2])

    def test_three_overlapping_labels(self):
        raw = ["Indico Is the best"]
        finetunex = [
            ["Indico ", "Is the", " best"]
        ]
        finetuney = [
            [("<PAD>", ), ("1", "2", "3"), ("1", "3")]
        ]
        encoder = GPTEncoder()
        indicox_pred, indicoy_pred = finetune_to_indico_sequence(
            raw, finetunex, finetuney, encoder=encoder, none_value="<PAD>"
        )
        indicoy = [
            [
                {'start': 7, 'end': 13, 'label': '2', 'text': 'Is the'},
                {'start': 7, 'end': 18, 'label': '1', 'text': 'Is the best'},
                {'start': 7, 'end': 18, 'label': '3', 'text': 'Is the best'}
            ]
        ]
        self.assertEqual(indicoy, indicoy_pred)
        self.assertEqual(raw, indicox_pred)

        finetunex_pred, finetuney_pred, *_ = indico_to_finetune_sequence(
            raw, indicoy, encoder=encoder, none_value="<PAD>"
        )
        self.assertEqual(finetunex_pred, finetunex)
        self.assertCountEqual(finetuney[0][0], finetuney_pred[0][0])
        self.assertCountEqual(finetuney[0][1], finetuney_pred[0][1])
        self.assertCountEqual(finetuney[0][2], finetuney_pred[0][2])

    def test_compute_class_weights(self):
        # regression test for issue #181
        np.random.seed(0)
        y = np.random.choice(a=[0, 1, 2], size=1000, p=[0.3, 0.6, 0.1])
        weights = compute_class_weights('log', y)
        self.assertEqual(weights[1], 1.0)


class TestGradientAccumulation(unittest.TestCase):

    def test_gradient_accumulating_optimizer(self):
        loss = tf.get_variable("loss", shape=1)
        lr = 0.1
        opt = get_grad_accumulation_optimizer(tf.train.GradientDescentOptimizer, 2)(lr)
        train_op = opt.minimize(tf.abs(loss))

        sess = tf.Session()
        sess.run(tf.global_variables_initializer())
        for i in range(100):
            val_before = sess.run(loss)
            grad_before = np.sign(val_before)
            sess.run(train_op)

            val_after1 = sess.run(loss)
            grad_after1 = np.sign(val_after1)
            sess.run(train_op)

            val_after2 = sess.run(loss)

            self.assertEqual(val_before - (grad_before + grad_after1) * lr, val_after2)  # check 2 steps of update have been made.
            self.assertEqual(val_before, val_after1)  # first step should not actually do anything


<<<<<<< HEAD
    def test_gradient_accumulation_activates(self):
        model = Classifier()
        self.called = False

        def mock_grad_accum(x, accum_steps):
            self.assertEqual(accum_steps, 10)
            self.called = True
            return x

        finetune.utils.get_grad_accumulation_optimizer = mock_grad_accum
        model.fit(["Hello"] * 6, ["1", "2"] * 3)

        self.assertFalse(self.called)

        model = Classifier(accum_steps=10)
        model.fit(["Hello"] * 6, ["1", "2"] * 3)
        self.assertTrue(self.called)


=======
>>>>>>> a3ae7eee

if __name__ == '__main__':
    unittest.main()<|MERGE_RESOLUTION|>--- conflicted
+++ resolved
@@ -172,28 +172,6 @@
             self.assertEqual(val_before, val_after1)  # first step should not actually do anything
 
 
-<<<<<<< HEAD
-    def test_gradient_accumulation_activates(self):
-        model = Classifier()
-        self.called = False
-
-        def mock_grad_accum(x, accum_steps):
-            self.assertEqual(accum_steps, 10)
-            self.called = True
-            return x
-
-        finetune.utils.get_grad_accumulation_optimizer = mock_grad_accum
-        model.fit(["Hello"] * 6, ["1", "2"] * 3)
-
-        self.assertFalse(self.called)
-
-        model = Classifier(accum_steps=10)
-        model.fit(["Hello"] * 6, ["1", "2"] * 3)
-        self.assertTrue(self.called)
-
-
-=======
->>>>>>> a3ae7eee
 
 if __name__ == '__main__':
     unittest.main()