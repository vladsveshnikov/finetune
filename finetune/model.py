import os
import random
import warnings
import pickle
import json

from abc import ABCMeta, abstractmethod
import tensorflow as tf
import numpy as np
from sklearn.utils import shuffle

from functools import partial
from finetune.encoding import TextEncoder
from finetune.optimizers import AdamWeightDecay, schedules
<<<<<<< HEAD
from sklearn.model_selection import train_test_split
from finetune.utils import find_trainable_variables, shape_list, assign_to_gpu, average_grads, iter_data, soft_split, \
    OrdinalClassificationEncoder, OneHotLabelEncoder
from finetune.config import (
    MAX_LENGTH, BATCH_SIZE, N_EPOCHS, CLF_P_DROP, SEED,
    N_GPUS, WEIGHT_STDDEV, EMBED_P_DROP, RESID_P_DROP, N_HEADS, N_LAYER,
    ATTN_P_DROP, ACT_FN, LR, B1, B2, L2_REG, VECTOR_L2,
=======
from finetune.utils import find_trainable_variables, get_available_gpus, shape_list, assign_to_gpu, average_grads, iter_data, soft_split, OrdinalClassificationEncoder, OneHotLabelEncoder
from finetune.config import (
    MAX_LENGTH, BATCH_SIZE, WEIGHT_STDDEV, N_EPOCHS, CLF_P_DROP, SEED,
    WEIGHT_STDDEV, EMBED_P_DROP, RESID_P_DROP, N_HEADS, N_LAYER,
    ATTN_P_DROP, ACT_FN, LM_LOSS_COEF, LR, B1, B2, L2_REG, VECTOR_L2,
>>>>>>> 4ed71138
    EPSILON, LR_SCHEDULE, MAX_GRAD_NORM, LM_LOSS_COEF, LR_WARMUP
)
from finetune.transformer import block, dropout, embed

SHAPES_PATH = os.path.join(os.path.dirname(__file__), '..', 'model', 'params_shapes.json')
PARAM_PATH = os.path.join(os.path.dirname(__file__), '..', 'model', 'params_{}.npy')
N_EMBED = 768

ROLLING_AVG_DECAY = 0.99




def clf(x, ny, w_init=tf.random_normal_initializer(stddev=WEIGHT_STDDEV), b_init=tf.constant_initializer(0)):
    with tf.variable_scope('clf'):
        nx = shape_list(x)[-1]
        w = tf.get_variable("w", [nx, ny], initializer=w_init)
        b = tf.get_variable("b", [ny], initializer=b_init)
        return tf.matmul(x, w) + b


def featurizer(X, encoder, train=False, reuse=None, max_length=MAX_LENGTH):
    with tf.variable_scope('model', reuse=reuse):
        embed_weights = tf.get_variable("we", [encoder.vocab_size + max_length, N_EMBED],
                                        initializer=tf.random_normal_initializer(stddev=WEIGHT_STDDEV))
        embed_weights = dropout(embed_weights, EMBED_P_DROP, train)

        X = tf.reshape(X, [-1, max_length, 2])

        h = embed(X, embed_weights)
        for layer in range(N_LAYER):
            h = block(h, N_HEADS, ACT_FN, RESID_P_DROP, ATTN_P_DROP, 'h%d' % layer, train=train, scale=True)

        # Use hidden state at classifier token as input to final proj. + softmax
        clf_h = tf.reshape(h, [-1, N_EMBED])  # [batch * seq_len, embed]
        clf_token = encoder['_classify_']
        pool_idx = tf.cast(tf.argmax(tf.cast(tf.equal(X[:, :, 0], clf_token), tf.float32), 1), tf.int32)
        clf_h = tf.gather(clf_h, tf.range(shape_list(X)[0], dtype=tf.int32) * max_length + pool_idx)

        clf_h = tf.reshape(clf_h, [-1, N_EMBED])  # [batch, embed]
        return {
            'embed_weights': embed_weights,
            'features': clf_h,
            'sequence_features': h
        }


def language_model(*, X, M, embed_weights, hidden, reuse=None):
    with tf.variable_scope('model', reuse=reuse):
        # language model ignores last hidden state because we don't have a target
        lm_h = tf.reshape(hidden[:, :-1], [-1, N_EMBED])  # [batch, seq_len, embed] --> [batch * seq_len, embed]
        lm_logits = tf.matmul(lm_h, embed_weights, transpose_b=True)  # tied weights
        lm_losses = tf.nn.sparse_softmax_cross_entropy_with_logits(
            logits=lm_logits,
            labels=tf.reshape(X[:, 1:, 0], [-1])
        )

        lm_losses = tf.reshape(lm_losses, [shape_list(X)[0], shape_list(X)[1] - 1])
        lm_losses = tf.reduce_sum(lm_losses * M[:, 1:], 1) / tf.reduce_sum(M[:, 1:], 1)
        return {
            'logits': lm_logits,
            'losses': lm_losses,
        }


def classifier(hidden, targets, n_classes, train=False, reuse=None):
    with tf.variable_scope('model', reuse=reuse):
        hidden = dropout(hidden, CLF_P_DROP, train)
        clf_logits = clf(hidden, n_classes)
        clf_losses = tf.nn.softmax_cross_entropy_with_logits(logits=clf_logits, labels=targets)
        return {
            'logits': clf_logits,
            'losses': clf_losses
        }


class LanguageModelBase(object, metaclass=ABCMeta):
    """
    A sklearn-style class for finetuning a Transformer language model on a classification task.

    :param max_length: Determines the number of tokens to be included in the document representation.
                       Providing more than `max_length` tokens to the model as input will result in truncation.
    """

    def __init__(self, autosave_path, max_length=MAX_LENGTH, verbose=True):
        self.max_length = max_length
        self.autosave_path = autosave_path
        self.label_encoder = OneHotLabelEncoder()
        self._initialize()
        self.n_classes = None
        self._load_from_file = False
        self.verbose = verbose

    def _initialize(self):
        self._set_random_seed(SEED)
        self.encoder = TextEncoder()

        # symbolic ops
        self.logits = None  # classification logits
        self.clf_loss = None  # cross-entropy loss
        self.lm_losses = None  # language modeling losses
        self.train = None  # gradient + parameter update
        self.features = None  # hidden representation fed to classifier
        self.summaries = None  # Tensorboard summaries
        self.train_writer = None
        self.valid_writer = None

        # indicator vars
        self.is_built = False  # has tf graph been constructed?
        self.is_trained = False  # has model been fine-tuned?

    def _text_to_ids(self, *Xs, max_length=None):
        max_length = max_length or self.max_length
        assert len(Xs) == 1, "This implementation assumes a single Xs"
        token_idxs = self.encoder.encode_for_classification(Xs[0], max_length=max_length)
        tokens, mask = self._array_format(token_idxs)
        return tokens, mask

    def _finetune(self, *Xs, Y, batch_size=BATCH_SIZE, val_size=0.05, val_interval=150):
        """
        X: List / array of text
        Y: Class labels
        val_size: Float fraction or int number that represents the size of the validation set.
        val_interval: The interval for which validation is performed, measured in number of steps.
        """
        train_x, train_mask = self._text_to_ids(*Xs)
        n_batch_train = batch_size * max(len(get_available_gpus()), 1)
        n_updates_total = (len(Y) // n_batch_train) * N_EPOCHS
        Y = self.label_encoder.fit_transform(Y)
        self.n_classes = len(self.label_encoder.classes_)
        self._build_model(n_updates_total=n_updates_total, n_classes=self.n_classes)

        dataset = shuffle(train_x, train_mask, Y, random_state=np.random)
        x_tr, x_va, m_tr, m_va, y_tr, y_va = train_test_split(*dataset, test_size=val_size, random_state=31415)

        dataset = (x_tr, m_tr, y_tr)
        val_dataset = (x_va, m_va, y_va)

        self.is_trained = True
        avg_train_loss = 0
        avg_val_loss = 0
        global_step = 0
        best_val_loss = float("inf")
        for i in range(N_EPOCHS):
            for xmb, mmb, ymb in iter_data(*dataset, n_batch=n_batch_train, verbose=True):
                global_step += 1
                if global_step % val_interval == 0:
                    sum_val_loss = 0
                    for xval, mval, yval in enumerate(iter_data(*val_dataset, n_batch=n_batch_train, verbose=True)):
                        val_cost, summary = self.sess.run([self.clf_loss, self.summaries],
                                                          {self.X: xval, self.M: mval, self.Y: yval})
                        self.valid_writer.add_summary(summary, global_step)
                        sum_val_loss += val_cost
                        avg_val_loss = avg_val_loss * ROLLING_AVG_DECAY + val_cost * (1 - ROLLING_AVG_DECAY)
                        print("\nVAL: LOSS = {}, ROLLING AVG = {}".format(val_cost, avg_val_loss))
                    if sum_val_loss < best_val_loss:
                        best_val_loss = sum_val_loss
                        print("Autosaving new best model.")
                        self.save(self.autosave_path)
                        print("Done!!")
                cost, _, summary = self.sess.run([self.clf_loss, self.train_op, self.summaries],
                                                 {self.X: xmb, self.M: mmb, self.Y: ymb})
                self.train_writer.add_summary(summary, global_step)
                avg_train_loss = avg_train_loss * ROLLING_AVG_DECAY + cost * (1 - ROLLING_AVG_DECAY)
                print("\nTRAIN: LOSS = {}, ROLLING AVG = {}".format(cost, avg_train_loss))

        return self

    @abstractmethod
    def finetune(self, *args, **kwargs):
        """
        """

    def fit(self, *args, **kwargs):
        """
        An alias for finetune.
        """
        return self.finetune(*args, **kwargs)

    def _predict(self, *Xs, max_length=None):
        predictions = []
        with warnings.catch_warnings():
            warnings.filterwarnings("ignore")
            max_length = max_length or self.max_length
            for xmb, mmb in self._infer_prep(*Xs, max_length=max_length):
                class_idx = self.sess.run(self.predict_op, {self.X: xmb, self.M: mmb})
                class_labels = self.label_encoder.inverse_transform(class_idx)
                predictions.append(class_labels)
        return np.concatenate(predictions).tolist()

    @abstractmethod
    def predict(self, *args, **kwargs):
        """"""

    def _predict_proba(self, *Xs, max_length=None):
        predictions = []
        with warnings.catch_warnings():
            warnings.filterwarnings("ignore")
            max_length = max_length or self.max_length
            for xmb, mmb in self._infer_prep(*Xs, max_length=max_length):
                probas = self.sess.run(self.predict_proba_op, {self.X: xmb, self.M: mmb})
                classes = self.label_encoder.classes_
                predictions.extend([
                    dict(zip(classes, proba)) for proba in probas
                ])
        return predictions

    @abstractmethod
    def predict_proba(self, *args, **kwargs):
        """"""

    def _featurize(self, *Xs, max_length=None):
        features = []
        with warnings.catch_warnings():
            warnings.filterwarnings("ignore")
            max_length = max_length or self.max_length
            for xmb, mmb in self._infer_prep(*Xs, max_length=max_length):
                feature_batch = self.sess.run(self.features, {self.X: xmb, self.M: mmb})
                features.append(feature_batch)
        return np.concatenate(features)

    @abstractmethod
    def featurize(self, *args, **kwargs):
        """"""

    def transform(self, *args, **kwargs):
        """
        An alias for `featurize`.
        """
        return self.featurize(*args, **kwargs)

    def _infer_prep(self, *X, max_length=None):
        max_length = max_length or self.max_length
        infer_x, infer_mask = self._text_to_ids(*X, max_length=max_length)
        n_batch_train = BATCH_SIZE * max(len(get_available_gpus()), 1)
        self._build_model(n_updates_total=0, n_classes=self.n_classes, train=False)
        yield from iter_data(infer_x, infer_mask, n_batch=n_batch_train, verbose=self.verbose)

    def _array_format(self, token_idxs):
        """
        Returns numpy array of token idxs and corresponding mask
        Returned `x` array contains two channels:
            0: byte-pair encoding embedding
            1: positional embedding
        """
        n = len(token_idxs)
        seq_lengths = [len(x) for x in token_idxs]
        x = np.zeros((n, self.max_length, 2), dtype=np.int32)
        mask = np.zeros((n, self.max_length), dtype=np.float32)
        for i, seq_length in enumerate(seq_lengths):
            # BPE embedding
            x[i, :seq_length, 0] = token_idxs[i]
            # masking: value of 1 means "consider this in cross-entropy LM loss"
            mask[i, 1:seq_length] = 1
        # positional_embeddings
        x[:, :, 1] = np.arange(self.encoder.vocab_size, self.encoder.vocab_size + self.max_length)
        return x, mask

    def _compile_train_op(self, *, params, grads, n_updates_total):
        grads = average_grads(grads)

        self.summaries += tf.contrib.training.add_gradients_summaries(grads)

        grads = [grad for grad, param in grads]
        self.train_op = AdamWeightDecay(
            params=params,
            grads=grads,
            lr=LR,
            schedule=partial(schedules[LR_SCHEDULE], warmup=LR_WARMUP),
            t_total=n_updates_total,
            l2=L2_REG,
            max_grad_norm=MAX_GRAD_NORM,
            vector_l2=VECTOR_L2,
            b1=B1,
            b2=B2,
            e=EPSILON
        )

    def _construct_graph(self, n_updates_total, n_classes, train=True):
        gpu_grads = []
        self.summaries = []

        # store whether or not graph was previously compiled with dropout
        self.train = train
        self._define_placeholders()

        features_aggregator = []
        losses_aggregator = []

<<<<<<< HEAD
        train_loss_tower = 0

        for i, (X, M, Y) in enumerate(soft_split(self.X, self.M, self.Y, n_splits=N_GPUS)):
=======
        gpus = get_available_gpus()
        n_splits = max(len(gpus), 1)
        for i, (X, M, Y) in enumerate(soft_split(self.X, self.M, self.Y, n_splits=n_splits)):
>>>>>>> 4ed71138
            do_reuse = True if i > 0 else tf.AUTO_REUSE

            if gpus:
                device = tf.device(assign_to_gpu(gpus[i], params_device=gpus[0]))
            else:
                device = tf.device('cpu')

            scope = tf.variable_scope(tf.get_variable_scope(), reuse=do_reuse)

            with device, scope:
                featurizer_state = featurizer(X, encoder=self.encoder, train=train, reuse=do_reuse)
                language_model_state = language_model(
                    X=X,
                    M=M,
                    embed_weights=featurizer_state['embed_weights'],
                    hidden=featurizer_state['sequence_features'],
                    reuse=do_reuse
                )
                features_aggregator.append(featurizer_state['features'])

                if n_classes is not None:
                    classifier_state = classifier(
                        hidden=featurizer_state['features'],
                        targets=Y,
                        n_classes=n_classes,
                        train=train,
                        reuse=do_reuse
                    )
                    train_loss = tf.reduce_mean(classifier_state['losses'])

                    if LM_LOSS_COEF > 0:
                        train_loss += LM_LOSS_COEF * tf.reduce_mean(language_model_state['losses'])

                    train_loss_tower += train_loss

                    params = find_trainable_variables("model")
                    grads = tf.gradients(train_loss, params)
                    grads = list(zip(grads, params))
                    gpu_grads.append(grads)
                    losses_aggregator.append([
                        classifier_state['logits'],
                        classifier_state['losses'],
                        language_model_state['losses']
                    ])

        self.features = tf.concat(features_aggregator, 0)

        if n_classes is not None:
            self.logits, self.clf_losses, self.lm_losses = [tf.concat(op, 0) for op in zip(*losses_aggregator)]
            self.predict_op = tf.argmax(self.logits, -1)
            self.predict_proba_op = tf.nn.softmax(self.logits, -1)
            self._compile_train_op(
                params=params,
                grads=gpu_grads,
                n_updates_total=n_updates_total
            )
            self.clf_loss = tf.reduce_mean(self.clf_losses)
            self.summaries.append(tf.summary.scalar('ClassifierLoss', self.clf_loss))
            self.summaries.append(tf.summary.scalar('LanguageModelLoss', tf.reduce_mean(self.lm_losses)))
            self.summaries.append(tf.summary.scalar('TotalLoss', train_loss_tower / N_GPUS))
            self.summaries = tf.summary.merge(self.summaries)

    def _build_model(self, n_updates_total, n_classes, train=True):
        """
        Construct tensorflow symbolic graph.
        """
        if not self.is_trained or train != self.train:
            # reconstruct graph to include/remove dropout
            # #if `train` setting has changed
            self._construct_graph(n_updates_total, n_classes, train=train)

        # Optionally load saved model
        if self._load_from_file:
            self._load_finetuned_model()
        elif not self.is_trained:
            self._load_base_model()

        if train:
            self.train_writer = tf.summary.FileWriter(self.autosave_path + '/train', self.sess.graph)
            self.valid_writer = tf.summary.FileWriter(self.autosave_path + '/valid', self.sess.graph)
        self.is_built = True

    def _set_random_seed(self, seed=SEED):
        random.seed(seed)
        np.random.seed(seed)
        tf.set_random_seed(seed)

    def _define_placeholders(self):
        # tf placeholders
        self.X = tf.placeholder(tf.int32, [None, self.max_length, 2])  # token idxs (BPE embedding + positional)
        self.M = tf.placeholder(tf.float32, [None, self.max_length])  # sequence mask
        self.Y = tf.placeholder(tf.float32, [None, self.n_classes])  # classification targets

    def _load_base_model(self):
        """
        Load serialized base model parameters into tf Tensors
        """
        pretrained_params = find_trainable_variables('model', exclude='model/clf')
        self.sess = tf.Session(config=tf.ConfigProto(allow_soft_placement=False))
        self.sess.run(tf.global_variables_initializer())

        shapes = json.load(open('model/params_shapes.json'))
        offsets = np.cumsum([np.prod(shape) for shape in shapes])
        init_params = [np.load('model/params_{}.npy'.format(n)) for n in range(10)]
        init_params = np.split(np.concatenate(init_params, 0), offsets)[:-1]
        init_params = [param.reshape(shape) for param, shape in zip(init_params, shapes)]
        init_params[0] = init_params[0][:self.max_length]
        special_embed = (np.random.randn(len(self.encoder.special_tokens), N_EMBED) * WEIGHT_STDDEV).astype(np.float32)
        init_params[0] = np.concatenate([init_params[1], special_embed, init_params[0]], 0)
        del init_params[1]
        self.sess.run([p.assign(ip) for p, ip in zip(pretrained_params, init_params)])

    def __getstate__(self):
        """
        Leave serialization of all tf objects to tf
        """
        required_fields = [
            'label_encoder', 'max_length', 'n_classes', '_load_from_file', 'verbose', 'autosave_path'
        ]
        serialized_state = {
            k: v for k, v in self.__dict__.items()
            if k in required_fields
        }
        return serialized_state

    def save(self, path):
        """
        Save in two steps:
            - Serialize tf graph to disk using tf.Saver
            - Serialize python model using pickle

        Note:
            Does not serialize state of Adam optimizer.
            Should not be used to save / restore a training model.
        """

        # Setting self._load_from_file indicates that we should load the saved model from
        # disk at next training / inference. It is set temporarily so that the serialized
        # model includes this information.
        self._load_from_file = path
        saver = tf.train.Saver(tf.trainable_variables())
        saver.save(self.sess, path)
        pickle.dump(self, open(self._load_from_file + '.pkl', 'wb'))
        self._load_from_file = False

    @classmethod
    def load(cls, path):
        """
        Load a saved fine-tuned model from disk.

        :param path: string path name to load model from.  Same value as previously provided to :meth:`save`.
        """
        if not path.endswith('.pkl'):
            path += '.pkl'
        model = pickle.load(open(path, 'rb'))
        model._initialize()
        tf.reset_default_graph()
        return model

    def _load_finetuned_model(self):
        self.sess = tf.Session()
        saver = tf.train.Saver(tf.trainable_variables())
        saver.restore(self.sess, self._load_from_file)
        self._load_from_file = False
        self.is_trained = True


class LanguageModelClassifier(LanguageModelBase):

    def featurize(self, X, max_length=None):
        """
        Embeds inputs in learned feature space. Can be called before or after calling :meth:`finetune`.

        :param X: list or array of text to embed.
        :param max_length: the number of tokens to be included in the document representation.
                           Providing more than `max_length` tokens as input will result in truncation.
        :returns: np.array of features of shape (n_examples, embedding_size).
        """
        return self._featurize(X, max_length=max_length)

    def predict(self, X, max_length=None):
        """
        Produces a list of most likely class labels as determined by the fine-tuned model.

        :param X: list or array of text to embed.
        :param max_length: the number of tokens to be included in the document representation.
                           Providing more than `max_length` tokens as input will result in truncation.
        :returns: list of class labels.
        """
        return self._predict(X, max_length=max_length)

    def predict_proba(self, X, max_length=None):
        """
        Produces a probability distribution over classes for each example in X.

        :param X: list or array of text to embed.
        :param max_length: the number of tokens to be included in the document representation.
                           Providing more than `max_length` tokens as input will result in truncation.
        :returns: list of dictionaries.  Each dictionary maps from a class label to its assigned class probability.
        """
        return self._predict_proba(X, max_length=max_length)

    def finetune(self, X, Y, batch_size=BATCH_SIZE, val_size=0.05, val_interval=150):
        """
        :param X: list or array of text.
        :param Y: integer or string-valued class labels.
        :param batch_size: integer number of examples per batch. When N_GPUS > 1, this number
                           corresponds to the number of training examples provided to each GPU.
        :param val_size: Float fraction or int number that represents the size of the validation set.
        :param val_interval: The interval for which validation is performed, measured in number of steps.
        """
        return self._finetune(X, Y=Y, batch_size=batch_size, val_size=val_size, val_interval=val_interval)


class LanguageModelEntailment(LanguageModelBase):

    def __init__(self, *args, **vargs):
        super().__init__(*args, **vargs)
        self.label_encoder = OrdinalClassificationEncoder()

    def _text_to_ids(self, *Xs, max_length=None):
        max_length = max_length or self.max_length
        assert len(Xs) == 2, "This implementation assumes 2 Xs"

        question_answer_pairs = self.encoder.encode_for_entailment(*Xs, max_length=max_length)

        tokens, mask = self._array_format(question_answer_pairs)
        return tokens, mask

    def finetune(self, X_1, X_2, Y, batch_size=BATCH_SIZE, val_size=0.05, val_interval=150):
        """
        :param X_1: list or array of text to embed as the queries.
        :param X_2: list or array of text to embed as the answers.
        :param Y: integer or string-valued class labels. It is necessary for the items of Y to be sortable.
        :param batch_size: integer number of examples per batch. When N_GPUS > 1, this number
                           corresponds to the number of training examples provided to each GPU.
        :param val_size: Float fraction or int number that represents the size of the validation set.
        :param val_interval: The interval for which validation is performed, measured in number of steps.
        """
        return self._finetune(X_1, X_2, Y=Y, batch_size=batch_size, val_size=val_size, val_interval=val_interval)

    def predict(self, X_1, X_2, max_length=None):
        """
        Produces X_2 list of most likely class labels as determined by the fine-tuned model.

        :param X_1: list or array of text to embed as the queries.
        :param X_2: list or array of text to embed as the answers.
        :param max_length: the number of tokens to be included in the document representation.
                           Providing more than `max_length` tokens as input will result in truncation.
        :returns: list of class labels.
        """
        return self.label_encoder.inverse_transform(self._predict_proba(X_1, X_2, max_length=max_length))

    def predict_proba(self, X_1, X_2, max_length=None):
        """
        Produces X_2 probability distribution over classes for each example in X.

        :param X_1: list or array of text to embed as the queries.
        :param X_2: list or array of text to embed as the answers.
        :param max_length: the number of tokens to be included in the document representation.
                           Providing more than `max_length` tokens as input will result in truncation.
        :returns: list of dictionaries.  Each dictionary maps from X_2 class label to its assigned class probability.
        """
        return self._predict_proba(X_1, X_2, max_length=max_length)

    def featurize(self, X_1, X_2, max_length=None):
        """
        Embeds inputs in learned feature space. Can be called before or after calling :meth:`finetune`.

        :param X_1: list or array of text to embed as the queries.
        :param X_2: list or array of text to embed as the answers.
        :param max_length: the number of tokens to be included in the document representation.
                           Providing more than `max_length` tokens as input will result in truncation.
        :returns: np.array of features of shape (n_examples, embedding_size).
        """
        return self._featurize(X_1, X_2, max_length=max_length)


if __name__ == "__main__":

    with open("data/questions.json", "rt") as fp:
        data = json.load(fp)

    scores = []
    questions = []
    answers = []
    for item in data:
        row = data[item]
        scores.append(row["score"])
        questions.append(row["question"])
        answers.append(row["answers"][0]["answer"])

    scores_train, scores_test, ques_train, ques_test, ans_train, ans_test = train_test_split(
        scores, questions, answers, test_size=0.33, random_state=5)
    save_path = 'saved-models/cola'

    model = LanguageModelEntailment(save_path)

    model.finetune(ques_train, ans_train, scores_train)

    model = LanguageModelEntailment.load(save_path)

    print("TRAIN EVAL")
    predictions = model.predict(ques_train, ans_train)
    print(predictions)

    from scipy.stats import spearmanr

    print(spearmanr(predictions, scores_train))

    print("TEST EVAL")
    predictions = model.predict(ques_test, ans_test)
    print(predictions)
    print(spearmanr(predictions, scores_test))<|MERGE_RESOLUTION|>--- conflicted
+++ resolved
@@ -12,23 +12,12 @@
 from functools import partial
 from finetune.encoding import TextEncoder
 from finetune.optimizers import AdamWeightDecay, schedules
-<<<<<<< HEAD
 from sklearn.model_selection import train_test_split
-from finetune.utils import find_trainable_variables, shape_list, assign_to_gpu, average_grads, iter_data, soft_split, \
-    OrdinalClassificationEncoder, OneHotLabelEncoder
 from finetune.config import (
     MAX_LENGTH, BATCH_SIZE, N_EPOCHS, CLF_P_DROP, SEED,
     N_GPUS, WEIGHT_STDDEV, EMBED_P_DROP, RESID_P_DROP, N_HEADS, N_LAYER,
-    ATTN_P_DROP, ACT_FN, LR, B1, B2, L2_REG, VECTOR_L2,
-=======
+    ATTN_P_DROP, ACT_FN, LR, B1, B2, L2_REG, VECTOR_L2)
 from finetune.utils import find_trainable_variables, get_available_gpus, shape_list, assign_to_gpu, average_grads, iter_data, soft_split, OrdinalClassificationEncoder, OneHotLabelEncoder
-from finetune.config import (
-    MAX_LENGTH, BATCH_SIZE, WEIGHT_STDDEV, N_EPOCHS, CLF_P_DROP, SEED,
-    WEIGHT_STDDEV, EMBED_P_DROP, RESID_P_DROP, N_HEADS, N_LAYER,
-    ATTN_P_DROP, ACT_FN, LM_LOSS_COEF, LR, B1, B2, L2_REG, VECTOR_L2,
->>>>>>> 4ed71138
-    EPSILON, LR_SCHEDULE, MAX_GRAD_NORM, LM_LOSS_COEF, LR_WARMUP
-)
 from finetune.transformer import block, dropout, embed
 
 SHAPES_PATH = os.path.join(os.path.dirname(__file__), '..', 'model', 'params_shapes.json')
@@ -316,15 +305,10 @@
         features_aggregator = []
         losses_aggregator = []
 
-<<<<<<< HEAD
         train_loss_tower = 0
-
-        for i, (X, M, Y) in enumerate(soft_split(self.X, self.M, self.Y, n_splits=N_GPUS)):
-=======
         gpus = get_available_gpus()
         n_splits = max(len(gpus), 1)
         for i, (X, M, Y) in enumerate(soft_split(self.X, self.M, self.Y, n_splits=n_splits)):
->>>>>>> 4ed71138
             do_reuse = True if i > 0 else tf.AUTO_REUSE
 
             if gpus:
