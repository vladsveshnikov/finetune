import os
from concurrent.futures import ThreadPoolExecutor
import itertools

import joblib
import numpy as np
import tensorflow as tf
<<<<<<< HEAD
from tensorflow.contrib.estimator.python.estimator.early_stopping import _StopOnPredicateHook, _get_or_create_stop_var
=======

from finetune.errors import FinetuneError


class SaverHook(tf.train.SessionRunHook):
    
    def __init__(self, saver):
        self.included = None
        self.saver = saver

    def begin(self):
        self.included = tf.global_variables()

    def end(self, session):
        self.saver.variables = dict(zip((var.name for var in self.included), session.run(self.included)))

>>>>>>> d71f6a96

class Saver:
    def __init__(self, fallback_filename, exclude_matches=None, variable_transforms=None, save_dtype=None):
        self.variable_transforms = variable_transforms or []
        self.fallback_filename = fallback_filename
        self.exclude_matches = exclude_matches
        self.tpe = ThreadPoolExecutor()
        self.fallback_future = self.tpe.submit(joblib.load, fallback_filename)
        self.variables = None
        self.save_dtype = save_dtype
        self.fallback_ = None

    @property
    def fallback(self):
        if self.fallback_ is None:
            self.fallback_ = self.fallback_future.result()
            self.fallback_future = None
            self.tpe.shutdown()
        return self.fallback_

<<<<<<< HEAD
    def get_saver_hook(self, estimator, save_best_model, steps_per_epoch, early_stopping_steps):
        class SaverHook(_StopOnPredicateHook):

            def stop_if_no_metric_improvement_fn(self2):
                eval_results = tf.contrib.estimator.read_eval_metrics(estimator.eval_dir())
                if len(eval_results) == 0:
                    return False
                tf.logging.info(eval_results)
                most_recent_eval = max(eval_results.items(), key=lambda x: x[0]) #last steps.
                best_eval = min(eval_results.items(), key=lambda x: x[1]["loss"]) # lowest_loss
                tf.logging.info(str(most_recent_eval))
                tf.logging.info(str(best_eval))
                if most_recent_eval == best_eval:
                    self2.get_current_weights = True
                steps_diff = most_recent_eval[0] - best_eval[0]
                tf.logging.info("No improvement in {} steps".format(steps_diff))
                if steps_diff > early_stopping_steps and most_recent_eval[0] > steps_per_epoch:
                    return True
                return False

            def __init__(self2):
                super().__init__(self2.stop_if_no_metric_improvement_fn, run_every_secs=60, run_every_steps=None)
                self2.get_current_weights = False
                self2.included = None

            def begin(self2):
                super().begin()
                self2.included = tf.global_variables()

            def after_run(self2, run_context, run_values):
                super().after_run(run_context, run_values)
                if self2.get_current_weights:
                    self.variables = dict(zip((var.name for var in self2.included), run_context.session.run(self2.included)))
                    self2.get_current_weights = False

            def end(self2, session):
                if not save_best_model or self.variables is None:
                    self.variables = dict(zip((var.name for var in self2.included), session.run(self2.included)))

        return SaverHook()
=======
    def get_saver_hook(self):
        return SaverHook(self)
>>>>>>> d71f6a96

    def save(self, finetune_obj, path, mkdir=True):
        if self.variables is None:
            raise FinetuneError("Cowardly refusing to save default model.")

        names, values = self.variables.keys(), self.variables.values()
        folder = os.path.dirname(path)
        if not os.path.exists(folder) and mkdir:
            os.mkdir(folder)
        if self.save_dtype is not None:
            values = [a.astype(self.save_dtype) for a in values]

        var_names_reduced, vals_reduced = self.remove_unchanged(names, values, self.fallback)

        var_dict = dict(zip(var_names_reduced, vals_reduced))
        assert len(vals_reduced) == len(var_names_reduced) == len(var_dict)
        joblib.dump((var_dict, finetune_obj), path)

    def load(self, path):
        self.variables, finetune_obj = joblib.load(path)
        return finetune_obj

    def get_scaffold_init_op(self):
        """
        Assumes a default init op will be run, this function should be called after all variables are instantiated
        and then the callback run after the graph is finalized
        """
        _get_or_create_stop_var() # TODO(BEN): This is currently required to force the stop var to get initialized.

        if self.variables is not None:
            variables_sv = self.variables
        else:
            variables_sv = dict()

        if tf.contrib.distribute.get_tower_context():
            def assign(var, val):
                def update(var_):
                    return var_.assign(val)

                def merge_fn(dist, vm):
                    return dist.group(dist.update(vm, update))

                tower_context = tf.contrib.distribute.get_tower_context()
                return tower_context.merge_call(merge_fn, var)
        else:
            def assign(var, val):
                return var.assign(val)

        all_vars = tf.global_variables()
        init_vals = []
        default_init = []
        for var in all_vars:
            var_init = None
            for saved_var_name, saved_var in itertools.chain(variables_sv.items(), self.fallback.items()):
                if saved_var_name == var.name:
                    var_init = (var, saved_var)
                    break

            if var_init is None:
                default_init.append(var)
            else:
                var, saved_var = var_init
                for func in self.variable_transforms:
                    saved_var = func(var.name, saved_var)
                init_vals.append(assign(var, saved_var))
        init_vals.append(tf.variables_initializer(default_init))
        return tf.group(init_vals)

    def remove_unchanged(self, variable_names, variable_values, fallback_vars):
        skips = []
        for var_val, var_name in zip(variable_values, variable_names):
            skip = False
            for fb_var_name, fb_var in fallback_vars.items():
                if fb_var_name == var_name:
                    for func in self.variable_transforms:
                        fb_var = func(var_name, fb_var)
                    if np.allclose(fb_var, var_val):
                        skip = True
                        break
            skips.append(skip)
        return (
            [var for skip, var in zip(skips, variable_names) if not skip],
            [var_val for skip, var_val in zip(skips, variable_values) if not skip]
        )
<|MERGE_RESOLUTION|>--- conflicted
+++ resolved
@@ -5,26 +5,56 @@
 import joblib
 import numpy as np
 import tensorflow as tf
-<<<<<<< HEAD
 from tensorflow.contrib.estimator.python.estimator.early_stopping import _StopOnPredicateHook, _get_or_create_stop_var
-=======
 
 from finetune.errors import FinetuneError
 
 
-class SaverHook(tf.train.SessionRunHook):
-    
-    def __init__(self, saver):
+class SaverHook(_StopOnPredicateHook):
+    def stop_if_no_metric_improvement_fn(self):
+        if not self.keep_best_model:
+            return False
+        eval_results = tf.contrib.estimator.read_eval_metrics(self.estimator.eval_dir())
+        if len(eval_results) == 0:
+            return False
+        tf.logging.info(eval_results)
+        most_recent_eval = max(eval_results.items(), key=lambda x: x[0])  # last steps.
+        best_eval = min(eval_results.items(), key=lambda x: x[1]["loss"])  # lowest_loss
+        tf.logging.info(str(most_recent_eval))
+        tf.logging.info(str(best_eval))
+        if most_recent_eval == best_eval:
+            self.get_current_weights = True
+        steps_diff = most_recent_eval[0] - best_eval[0]
+        tf.logging.info("No improvement in {} steps".format(steps_diff))
+        if steps_diff > self.early_stopping_steps and most_recent_eval[0] > self.steps_per_epoch:
+            return True
+        return False
+
+    def __init__(self, saver, estimator, keep_best_model, early_stopping_steps, steps_per_epoch):
+        super().__init__(self.stop_if_no_metric_improvement_fn, run_every_secs=None,
+                         run_every_steps=early_stopping_steps)
+        self.get_current_weights = False
         self.included = None
         self.saver = saver
+        self.keep_best_model = keep_best_model
+        self.early_stopping_steps = early_stopping_steps
+        self.steps_per_epoch = steps_per_epoch
+        self.estimator = estimator
 
     def begin(self):
+        super().begin()
         self.included = tf.global_variables()
 
+    def after_run(self, run_context, run_values):
+        super().after_run(run_context, run_values)
+        if self.get_current_weights:
+            self.variables = dict(zip((var.name for var in self.included), run_context.session.run(self.included)))
+            self.get_current_weights = False
+
     def end(self, session):
-        self.saver.variables = dict(zip((var.name for var in self.included), session.run(self.included)))
+        if not self.keep_best_model or self.variables is None:
+            self.saver.variables = dict(zip((var.name for var in self.included), session.run(self.included)))
 
->>>>>>> d71f6a96
 
 class Saver:
     def __init__(self, fallback_filename, exclude_matches=None, variable_transforms=None, save_dtype=None):
@@ -45,51 +75,9 @@
             self.tpe.shutdown()
         return self.fallback_
 
-<<<<<<< HEAD
-    def get_saver_hook(self, estimator, save_best_model, steps_per_epoch, early_stopping_steps):
-        class SaverHook(_StopOnPredicateHook):
-
-            def stop_if_no_metric_improvement_fn(self2):
-                eval_results = tf.contrib.estimator.read_eval_metrics(estimator.eval_dir())
-                if len(eval_results) == 0:
-                    return False
-                tf.logging.info(eval_results)
-                most_recent_eval = max(eval_results.items(), key=lambda x: x[0]) #last steps.
-                best_eval = min(eval_results.items(), key=lambda x: x[1]["loss"]) # lowest_loss
-                tf.logging.info(str(most_recent_eval))
-                tf.logging.info(str(best_eval))
-                if most_recent_eval == best_eval:
-                    self2.get_current_weights = True
-                steps_diff = most_recent_eval[0] - best_eval[0]
-                tf.logging.info("No improvement in {} steps".format(steps_diff))
-                if steps_diff > early_stopping_steps and most_recent_eval[0] > steps_per_epoch:
-                    return True
-                return False
-
-            def __init__(self2):
-                super().__init__(self2.stop_if_no_metric_improvement_fn, run_every_secs=60, run_every_steps=None)
-                self2.get_current_weights = False
-                self2.included = None
-
-            def begin(self2):
-                super().begin()
-                self2.included = tf.global_variables()
-
-            def after_run(self2, run_context, run_values):
-                super().after_run(run_context, run_values)
-                if self2.get_current_weights:
-                    self.variables = dict(zip((var.name for var in self2.included), run_context.session.run(self2.included)))
-                    self2.get_current_weights = False
-
-            def end(self2, session):
-                if not save_best_model or self.variables is None:
-                    self.variables = dict(zip((var.name for var in self2.included), session.run(self2.included)))
-
-        return SaverHook()
-=======
-    def get_saver_hook(self):
-        return SaverHook(self)
->>>>>>> d71f6a96
+    def get_saver_hook(self, estimator, keep_best_model, steps_per_epoch, early_stopping_steps):
+        return SaverHook(self, estimator=estimator, save_best_model=keep_best_model, steps_per_epoch=steps_per_epoch,
+                         early_stopping_steps=early_stopping_steps)
 
     def save(self, finetune_obj, path, mkdir=True):
         if self.variables is None:
@@ -117,7 +105,7 @@
         Assumes a default init op will be run, this function should be called after all variables are instantiated
         and then the callback run after the graph is finalized
         """
-        _get_or_create_stop_var() # TODO(BEN): This is currently required to force the stop var to get initialized.
+        _get_or_create_stop_var()  # TODO(BEN): This is currently required to force the stop var to get initialized.
 
         if self.variables is not None:
             variables_sv = self.variables
@@ -173,4 +161,4 @@
         return (
             [var for skip, var in zip(skips, variable_names) if not skip],
             [var_val for skip, var_val in zip(skips, variable_values) if not skip]
-        )
+        )