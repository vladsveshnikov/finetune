--- conflicted
+++ resolved
@@ -290,7 +290,6 @@
         class_weights = kwargs.get('class_weights')
         if class_weights is not None:
             logits = class_reweighting(class_weights)(logits)
-<<<<<<< HEAD
 
         log_likelihood = 0.0
         if multilabel:
@@ -309,17 +308,6 @@
                         transition_params=transition_params[-1]
                     )[0]
             logits = tf.stack(logits, axis=-1)
-
-=======
-        
-        if train:
-            log_likelihood, _ = crf_log_likelihood(
-                logits, 
-                targets,
-                config.max_length * tf.ones(tf.shape(targets)[0]),
-                transition_params=transition_params
-            )
->>>>>>> df21a777
         else:
             transition_params = tf.get_variable("Transition_matrix", shape=[n_targets, n_targets])
             if train:
