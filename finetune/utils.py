--- conflicted
+++ resolved
@@ -220,56 +220,4 @@
         v = grad_and_vars[0][1]
         grad_and_var = (grad, v)
         average_grads.append(grad_and_var)
-<<<<<<< HEAD
-    return average_grads
-
-
-class OrdinalClassificationEncoder:
-    def __init__(self, min_val=0.0, max_val=1.0):
-        self.min_val = min_val
-        self.max_val = max_val
-        self.lookup = None
-        self.inverse_lookup = None
-        self.keys = None
-        self.classes_ = [0, 1]
-
-    def fit(self, y):
-        self.keys = list(set(y))
-        self.keys.sort()
-        spaced_probs = np.linspace(self.min_val, self.max_val, len(self.keys))
-        prob_distributions = np.transpose([spaced_probs, 1 - spaced_probs])
-        self.inverse_lookup = spaced_probs
-        self.lookup = dict(zip(self.keys, prob_distributions))
-
-    def transform(self, y):
-        return list(map(self.lookup.get, y))
-
-    def inverse_transform(self, y):
-        output = []
-        for item in y:
-            i_min = np.argmin(np.abs(self.inverse_lookup - item[0]))
-            output.append(self.keys[i_min])
-        return np.asarray(output)
-
-    def fit_transform(self, y):
-        self.fit(y)
-        return self.transform(y)
-
-
-class OneHotLabelEncoder(LabelEncoder):
-
-    def _make_one_hot(self, labels):
-        output = np.zeros([len(labels), len(self.classes_)], dtype=np.float)
-        output[np.arange(len(labels)), labels] = 1
-        return output
-
-    def fit_transform(self, y):
-        labels = super().fit_transform(y)
-        return self._make_one_hot(labels)
-
-    def transform(self, y):
-        labels = super().transform(y)
-        return self._make_one_hot(labels)
-=======
-    return average_grads
->>>>>>> b0969cd4
+    return average_grads