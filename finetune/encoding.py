--- conflicted
+++ resolved
@@ -138,7 +138,6 @@
             batch_token_idxs.append(token_idxs)
         return batch_token_idxs
 
-<<<<<<< HEAD
     def decode(self, ids):
         """
         Convert a batch of ids [batch_size, id] into text(ish).
@@ -146,10 +145,7 @@
 
         return "".join([self.decoder.get(word_idx, '<unk>') for word_idx in ids]).replace("</w>", " ")
 
-    def encode_for_classification(self, texts, max_length=MAX_LENGTH, verbose=True):
-=======
     def encode_for_classification(self, texts, max_length, verbose=True):
->>>>>>> b965b85e
         """
         Convert a batch of raw text to btye-pair encoded token indices,
         and add appropriate special tokens to match expected model input
