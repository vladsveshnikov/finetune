"""
Convert plain text to format accepted by model (token idxs + special tokens)
"""
import re
import json
import os
import warnings

import ftfy
import spacy
from tqdm import tqdm

from finetune.config import MAX_LENGTH

ENCODER_PATH = os.path.join(os.path.dirname(__file__), 'model/encoder_bpe_40000.json')
BPE_PATH = os.path.join(os.path.dirname(__file__), 'model/vocab_40000.bpe')


def get_pairs(word):
    """
    Return set of symbol pairs in a word.
    word is represented as tuple of symbols (symbols being variable-length strings)
    """
    pairs = set()
    prev_char = word[0]
    for char in word[1:]:
        pairs.add((prev_char, char))
        prev_char = char
    return pairs


def text_standardize(text):
    """
    Fixes some issues the spacy tokenizer had on books corpus
    Also handles whitespace standardization
    """
    text = text.replace('—', '-')
    text = text.replace('–', '-')
    text = text.replace('―', '-')
    text = text.replace('…', '...')
    text = text.replace('´', "'")
    text = re.sub('''(-+|~+|!+|"+|;+|\?+|\++|,+|\)+|\(+|\\+|\/+|\*+|\[+|\]+|}+|{+|\|+|_+)''', r' \1 ', text)
    text = re.sub('\s*\n\s*', ' \n ', text)
    text = re.sub('[^\S\n]+', ' ', text)
    return ftfy.fix_text(text.strip().lower())


class TextEncoder(object):
    """
    Mostly a wrapper for a public python BPE tokenizer
    """
    UNK_IDX = 0

    def __init__(self):
        self.nlp = spacy.load('en', disable=['parser', 'tagger', 'ner', 'textcat'])
        self.encoder = json.load(open(ENCODER_PATH))
<<<<<<< HEAD
=======
        self.decoder = {v: k for k, v in self.encoder.items()}
>>>>>>> b0969cd4

        self.special_tokens = ['_start_', '_delimiter_', '_classify_']
        for token in self.special_tokens:
            self.encoder[token] = len(self.encoder)

        self.decoder = {v: k for k, v in self.encoder.items()}

        merges = open(BPE_PATH).read().split('\n')[1:-1]
        merges = [tuple(merge.split()) for merge in merges]
        self.bpe_ranks = dict(zip(merges, range(len(merges))))
        self.cache = {}
        self.start = self.encoder['_start_']
        self.delimiter = self.encoder['_delimiter_']
        self.clf_token = self.encoder['_classify_']

    @property
    def vocab_size(self):
        return len(self.encoder)

    def __getitem__(self, key):
        return self.encoder[key]

    def __setitem__(self, key, value):
        self.encoder[key] = value

    def bpe(self, token):
        word = tuple(token[:-1]) + (token[-1] + '</w>',)
        if token in self.cache:
            return self.cache[token]
        pairs = get_pairs(word)

        if not pairs:
            return token + '</w>'

        while True:
            bigram = min(pairs, key=lambda pair: self.bpe_ranks.get(pair, float('inf')))
            if bigram not in self.bpe_ranks:
                break
            first, second = bigram
            new_word = []
            i = 0
            while i < len(word):
                try:
                    j = word.index(first, i)
                    new_word.extend(word[i:j])
                    i = j
                except:
                    new_word.extend(word[i:])
                    break

                if word[i] == first and i < len(word) - 1 and word[i + 1] == second:
                    new_word.append(first + second)
                    i += 2
                else:
                    new_word.append(word[i])
                    i += 1
            new_word = tuple(new_word)
            word = new_word
            if len(word) == 1:
                break
            else:
                pairs = get_pairs(word)
        word = ' '.join(word)
        if word == '\n  </w>':
            word = '\n</w>'
        self.cache[token] = word
        return word

    def encode(self, texts, verbose=True):
        """
        Convert a batch of raw text to a batch of byte-pair encoded token indices.
        """
        batch_token_idxs = []

        if verbose:
            texts = tqdm(texts, ncols=80, leave=False)

        for text in texts:
            text = self.nlp(text_standardize(text))
            token_idxs = []
            for token in text:
                token_idxs.extend([
                    self.encoder.get(t, self.UNK_IDX)
                    for t in self.bpe(token.text).split()
                ])
            batch_token_idxs.append(token_idxs)
        return batch_token_idxs

    def decode(self, ids):
        """
        Convert a batch of ids [batch_size, id] into text(ish).
        """

        return "".join([self.decoder.get(word_idx, '<unk>') for word_idx in ids]).replace("</w>", " ")

    def encode_for_classification(self, texts, max_length=MAX_LENGTH, verbose=True):
        """
        Convert a batch of raw text to btye-pair encoded token indices,
        and add appropriate special tokens to match expected model input
        """
        batch_token_idxs = self.encode(texts, verbose=verbose)
        # account for start + end tokens
        adjusted_max_length = max_length - 2
        if any([len(token_idxs) > adjusted_max_length for token_idxs in batch_token_idxs]):
            warnings.warn("Document is longer than max length allowed, trimming document to {} tokens.".format(
                max_length
            ))
        batch_token_idxs = [
            [self.start] + token_idxs[:adjusted_max_length] + [self.clf_token]
            for token_idxs in batch_token_idxs
        ]
        return batch_token_idxs

    def encode_for_comparison(self, texts, max_length=MAX_LENGTH, verbose=True):
        pass

    def encode_for_entailment(self, question, answer, max_length=MAX_LENGTH, verbose=True):
        question_ids = self.encode(question)
        answer_ids = self.encode(answer)
        adjusted_max_length = max_length - 3

<<<<<<< HEAD
        a = len(question_ids)
        b = len(answer_ids)

        half_max_len = adjusted_max_length // 2  # Initial allocation for question

        start = self.encoder['_start_']
        delimiter = self.encoder['_delimiter_']
        clf_token = self.encoder['_classify_']
=======
        half_max_len = adjusted_max_length // 2  # Initial allocation for question
>>>>>>> b0969cd4
        question_answer_pairs = []
        for qid, aid in zip(question_ids, answer_ids):
            q = len(qid)
            a = len(aid)
<<<<<<< HEAD
            spare = max(0, half_max_len - min(q,
                                              a))  # Number of remaining tokens if either question or answer is shorter than its allocation
            q_adj = min(q,
                        half_max_len + spare)  # Truncate the question if its length is longer than its allocation plus any spare tokens.
            a_adj = min(a, half_max_len + spare)

            question_answer_pairs.append([start] + qid[:q_adj] + [delimiter] + aid[:a_adj] + [clf_token])
        return question_answer_pairs
=======
            spare = max(0, half_max_len - min(q, a))
            q_adj = min(q, half_max_len + spare)
            a_adj = min(a, half_max_len + spare)

            question_answer_pairs.append([self.start] + qid[:q_adj] + [self.delimiter] + aid[:a_adj] + [self.clf_token])

        return question_answer_pairs

    def encode_multi_input(self, *Xs, max_length=MAX_LENGTH, verbose=True):
        encoded = [self.encode(x) for x in Xs]
        num_samples = len(encoded)
        adjusted_max_length = max_length - num_samples - 1
        allocated_max_len = adjusted_max_length // num_samples
        outputs = []
        for single_datum in zip(*encoded):
            overflows = [allocated_max_len - len(sequence) for sequence in single_datum]
            spare = sum(overflows)
            if spare >= 0:
                cut_len = None
            else:
                empty_tokens = sum(max(overflow, 0) for overflow in overflows)
                num_over = [min(overflow, 0) for overflow in overflows].count(0)
                cut_len = allocated_max_len + (empty_tokens // num_over)
            joined = [self.start]
            for d in single_datum:
                joined += (d[:cut_len] + [self.delimiter])
            joined = joined[:-1] + [self.clf_token]
            outputs.append(joined)
        return outputs
>>>>>>> b0969cd4
<|MERGE_RESOLUTION|>--- conflicted
+++ resolved
@@ -54,10 +54,7 @@
     def __init__(self):
         self.nlp = spacy.load('en', disable=['parser', 'tagger', 'ner', 'textcat'])
         self.encoder = json.load(open(ENCODER_PATH))
-<<<<<<< HEAD
-=======
         self.decoder = {v: k for k, v in self.encoder.items()}
->>>>>>> b0969cd4
 
         self.special_tokens = ['_start_', '_delimiter_', '_classify_']
         for token in self.special_tokens:
@@ -179,38 +176,16 @@
         answer_ids = self.encode(answer)
         adjusted_max_length = max_length - 3
 
-<<<<<<< HEAD
-        a = len(question_ids)
-        b = len(answer_ids)
-
         half_max_len = adjusted_max_length // 2  # Initial allocation for question
-
-        start = self.encoder['_start_']
-        delimiter = self.encoder['_delimiter_']
-        clf_token = self.encoder['_classify_']
-=======
-        half_max_len = adjusted_max_length // 2  # Initial allocation for question
->>>>>>> b0969cd4
         question_answer_pairs = []
         for qid, aid in zip(question_ids, answer_ids):
             q = len(qid)
             a = len(aid)
-<<<<<<< HEAD
-            spare = max(0, half_max_len - min(q,
-                                              a))  # Number of remaining tokens if either question or answer is shorter than its allocation
-            q_adj = min(q,
-                        half_max_len + spare)  # Truncate the question if its length is longer than its allocation plus any spare tokens.
-            a_adj = min(a, half_max_len + spare)
-
-            question_answer_pairs.append([start] + qid[:q_adj] + [delimiter] + aid[:a_adj] + [clf_token])
-        return question_answer_pairs
-=======
             spare = max(0, half_max_len - min(q, a))
             q_adj = min(q, half_max_len + spare)
             a_adj = min(a, half_max_len + spare)
 
             question_answer_pairs.append([self.start] + qid[:q_adj] + [self.delimiter] + aid[:a_adj] + [self.clf_token])
-
         return question_answer_pairs
 
     def encode_multi_input(self, *Xs, max_length=MAX_LENGTH, verbose=True):
@@ -233,5 +208,4 @@
                 joined += (d[:cut_len] + [self.delimiter])
             joined = joined[:-1] + [self.clf_token]
             outputs.append(joined)
-        return outputs
->>>>>>> b0969cd4
+        return outputs