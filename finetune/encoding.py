"""
Convert plain text to format accepted by model (token idxs + special tokens)
"""
import re
import json
import os
import warnings
import functools
from collections import namedtuple

import ftfy
import spacy
import numpy as np
from tqdm import tqdm

from finetune.config import PAD_TOKEN

ENCODER_PATH = os.path.join(os.path.dirname(__file__), 'model/encoder_bpe_40000.json')
BPE_PATH = os.path.join(os.path.dirname(__file__), 'model/vocab_40000.bpe')

EncoderOutput = namedtuple("EncoderOutput", ["token_ids", "labels", "char_locs"])
LabeledSequence = namedtuple("LabeledSequence", ["token_ids", "labels", "char_locs"])


def flatten(nested_lists):
    return functools.reduce(lambda x, y: x + y, nested_lists, [])


def get_pairs(word):
    """
    Return set of symbol pairs in a word.
    word is represented as tuple of symbols (symbols being variable-length strings)
    """
    pairs = set()
    prev_char = word[0]
    for char in word[1:]:
        pairs.add((prev_char, char))
        prev_char = char
    return pairs


def text_standardize(text):
    """
    Fixes some issues the spacy tokenizer had on books corpus
    Also handles whitespace standardization
    """
    text = text.replace('—', '-')
    text = text.replace('–', '-')
    text = text.replace('―', '-')

    text = text.replace('…', '...')
    text = text.replace('´', "'")
    text = re.sub('''(-+|~+|!+|"+|;+|\?+|\++|,+|\)+|\(+|\\+|\/+|\*+|\[+|\]+|}+|{+|\|+|_+)''', r' \1 ', text)
    text = re.sub('\s*\n\s*', ' \n ', text)
    text = re.sub('[^\S\n]+', ' ', text)
    return ftfy.fix_text(text.strip().lower())


class TextEncoder(object):
    """
    Mostly a wrapper for a public python BPE tokenizer
    """
    UNK_IDX = 0

    def __init__(self):
        self.nlp = spacy.load('en', disable=['parser', 'tagger', 'ner', 'textcat'])
        self.encoder = json.load(open(ENCODER_PATH))
        self.decoder = {v: k for k, v in self.encoder.items()}

        self.special_tokens = ['_start_', '_delimiter_', '_classify_']
        for token in self.special_tokens:
            self.encoder[token] = len(self.encoder)

        self.decoder = {v: k for k, v in self.encoder.items()}

        merges = open(BPE_PATH).read().split('\n')[1:-1]
        merges = [tuple(merge.split()) for merge in merges]
        self.bpe_ranks = dict(zip(merges, range(len(merges))))
        self.cache = {}
        self.start = self.encoder['_start_']
        self.delimiter = self.encoder['_delimiter_']
        self.clf_token = self.encoder['_classify_']

    @property
    def vocab_size(self):
        return len(self.encoder)

    def __getitem__(self, key):
        return self.encoder[key]

    def __setitem__(self, key, value):
        self.encoder[key] = value

    def bpe(self, token):
        word = tuple(token[:-1]) + (token[-1] + '</w>',)
        if token in self.cache:
            return self.cache[token]
        pairs = get_pairs(word)

        if not pairs:
            return token + '</w>'

        while True:
            bigram = min(pairs, key=lambda pair: self.bpe_ranks.get(pair, float('inf')))
            if bigram not in self.bpe_ranks:
                break
            first, second = bigram
            new_word = []
            i = 0
            while i < len(word):
                try:
                    j = word.index(first, i)
                    new_word.extend(word[i:j])
                    i = j
                except:
                    new_word.extend(word[i:])
                    break

                if word[i] == first and i < len(word) - 1 and word[i + 1] == second:
                    new_word.append(first + second)
                    i += 2
                else:
                    new_word.append(word[i])
                    i += 1
            new_word = tuple(new_word)
            word = new_word
            if len(word) == 1:
                break
            else:
                pairs = get_pairs(word)
        word = ' '.join(word)
        if word == '\n  </w>':
            word = '\n</w>'
        self.cache[token] = word
        return word

    def _encode(self, texts, labels=None, verbose=True):
        """
        Convert a batch of raw text to a batch of byte-pair encoded token indices.
        """
        batch_token_idxs = []
        batch_label_idxs = []
        batch_character_locs = []
        label = None
        for i, text in tqdm(enumerate(texts), ncols=80, leave=False, disable=(not verbose)):
            if labels:
                label = labels[i]
            raw_text = text.lower()
            tokens = self.nlp(text_standardize(text))
            subtoken_idxs = []
            tok_pos = []
            token_start = 0
            for token in tokens:
                bpe_toks = self.bpe(token.text).split()
                subtoken_idxs.extend([
                    self.encoder.get(t, self.UNK_IDX)
                    for t in bpe_toks
                ])
                token_start = raw_text.find(token.text, token_start)
                assert len("".join(bpe_toks).replace("</w>", "")) == len(token.text.strip())
                subtoken_positions = np.cumsum([len(tok.replace("</w>", '')) for tok in bpe_toks]) + token_start
                token_start += len(token.text)
                tok_pos.extend(subtoken_positions)
            batch_token_idxs.append(subtoken_idxs)
            batch_character_locs.append(tok_pos)
            if labels is not None:
                batch_label_idxs.append([label] * len(subtoken_idxs))

<<<<<<< HEAD
    def decode(self, ids):
        """
        Convert a batch of ids [batch_size, id] into text(ish).
        """

        return "".join([self.decoder.get(word_idx, '<unk>') for word_idx in ids]).replace("</w>", " ")

    def encode_for_classification(self, texts, max_length, verbose=True):
        """
        Convert a batch of raw text to btye-pair encoded token indices,
        and add appropriate special tokens to match expected model input
        """
        batch_token_idxs = self.encode(texts, verbose=verbose)
=======
        return EncoderOutput(batch_token_idxs, batch_label_idxs, batch_character_locs)

    def trim(self, seqs, max_length, start=None, end=None):
>>>>>>> 1d0f56aa
        # account for start + end tokens
        if not start:
            start = self.start
        if not end:
            end = self.clf_token
        adjusted_max_length = max_length - 2

        if any([len(seq) > adjusted_max_length for seq in seqs]):
            warnings.warn("Document is longer than max length allowed, trimming document to {} tokens.".format(
                max_length
            ))
        seqs = [
            [start] + seq[:adjusted_max_length] + [end]
            for seq in seqs
        ]
        return seqs

    def encode_for_classification(self, texts, max_length, verbose=True):
        """
        Convert a batch of raw text to btye-pair encoded token indices,
        and add appropriate special tokens to match expected model input
        """
        batch_token_idxs = self._encode(texts, verbose=verbose).token_ids
        return self.trim(batch_token_idxs, max_length=max_length)

    def encode_for_comparison(self, texts, max_length, verbose=True):
        pass

<<<<<<< HEAD
    def encode_for_entailment(self, question, answer, max_length, verbose=True):
        question_ids = self.encode(question, verbose=verbose)
        answer_ids = self.encode(answer, verbose=verbose)
        adjusted_max_length = max_length - 3

        half_max_len = adjusted_max_length // 2  # Initial allocation for question
        question_answer_pairs = []
        for qid, aid in zip(question_ids, answer_ids):
            q = len(qid)
            a = len(aid)
            spare = max(0, half_max_len - min(q, a))
            q_adj = min(q, half_max_len + spare)
            a_adj = min(a, half_max_len + spare)

            question_answer_pairs.append([self.start] + qid[:q_adj] + [self.delimiter] + aid[:a_adj] + [self.clf_token])
        return question_answer_pairs

=======
>>>>>>> 1d0f56aa
    def encode_multi_input(self, *Xs, max_length, verbose=True):
        encoded = [self._encode(x).token_ids for x in Xs]
        return self._cut_and_concat(encoded=encoded, max_length=max_length, verbose=verbose)

    def _cut_and_concat(self, *, encoded, max_length, verbose, special_tokens=None, start=None, delimiter=None,
                        end=None):
        """
        Takes some tokenized text and arranges it into a format that maximises the amount of kept text from each
        whilst keeping the overall sequence length within max_length tokens. It also adds the 3 special tokens. Start,
         Classify and Delimiter.
        :param encoded: Lists of shape [sequences, batch, num_tokens]
        :param max_length: Int representing the max length of a single sample
        :param verbose: Bool of whether to print he TQDM bar or not.
        :param start: Override the default start token.
        :param delimiter: Override the default delimiter token.
        :param end: Override the default classify token
        :return: Formatted outputs of the form. [batch, num_tokens] where num_tokens' <= max_length
        """
        start = start or special_tokens or self.start
        delimiter = delimiter or special_tokens or self.delimiter
        clf_token = end or special_tokens or self.clf_token
        num_samples = len(encoded)
        adjusted_max_length = max_length - num_samples - 1
        allocated_max_len = adjusted_max_length // num_samples
        outputs = []
        for single_datum in tqdm(zip(*encoded), disable=not verbose):
            overflows = [allocated_max_len - len(sequence) for sequence in single_datum]
            spare = sum(overflows)
            if spare >= 0:
                cut_len = None
            else:
                empty_tokens = sum(max(overflow, 0) for overflow in overflows)
                num_over = [min(overflow, 0) for overflow in overflows].count(0)
                if num_over == 0:
                    cut_len = allocated_max_len
                else:
                    cut_len = allocated_max_len + (empty_tokens // num_over)
            joined = [start]
            for d in single_datum:
                joined += (d[:cut_len] + [delimiter])
            joined = joined[:-1] + [clf_token]
            outputs.append(joined)
        return outputs

    def encode_sequence_labeling(self, X, Y=None, max_length=None, verbose=True):
        # X: [n_batch, seq_len]
        # Y: [n_batch, seq_len]
        tokens = []
        labels = []
        positions = []

        for i, x in enumerate(X):
            targets = None if Y is None else Y[i] 
            encoded = self._encode(x, labels=targets)
            positions.append(flatten(encoded.char_locs))
            tokens.append(flatten(encoded.token_ids))
            labels.append(flatten(encoded.labels))

        tokens = self._cut_and_concat(
            encoded=[tokens],
            max_length=max_length,
            verbose=verbose
        )

        locations = self._cut_and_concat(
            encoded=[positions],
            max_length=max_length,
            verbose=verbose,
            special_tokens=-1
        )

        if Y is None:
            labels = None
        else:
            labels = self._cut_and_concat(
                encoded=[labels],
                max_length=max_length,
                verbose=verbose,
                special_tokens=PAD_TOKEN
            )

        return LabeledSequence(
            token_ids=tokens,
            char_locs=locations,
            labels=labels
        )<|MERGE_RESOLUTION|>--- conflicted
+++ resolved
@@ -166,7 +166,8 @@
             if labels is not None:
                 batch_label_idxs.append([label] * len(subtoken_idxs))
 
-<<<<<<< HEAD
+        return EncoderOutput(batch_token_idxs, batch_label_idxs, batch_character_locs)
+
     def decode(self, ids):
         """
         Convert a batch of ids [batch_size, id] into text(ish).
@@ -174,17 +175,7 @@
 
         return "".join([self.decoder.get(word_idx, '<unk>') for word_idx in ids]).replace("</w>", " ")
 
-    def encode_for_classification(self, texts, max_length, verbose=True):
-        """
-        Convert a batch of raw text to btye-pair encoded token indices,
-        and add appropriate special tokens to match expected model input
-        """
-        batch_token_idxs = self.encode(texts, verbose=verbose)
-=======
-        return EncoderOutput(batch_token_idxs, batch_label_idxs, batch_character_locs)
-
     def trim(self, seqs, max_length, start=None, end=None):
->>>>>>> 1d0f56aa
         # account for start + end tokens
         if not start:
             start = self.start
@@ -213,26 +204,6 @@
     def encode_for_comparison(self, texts, max_length, verbose=True):
         pass
 
-<<<<<<< HEAD
-    def encode_for_entailment(self, question, answer, max_length, verbose=True):
-        question_ids = self.encode(question, verbose=verbose)
-        answer_ids = self.encode(answer, verbose=verbose)
-        adjusted_max_length = max_length - 3
-
-        half_max_len = adjusted_max_length // 2  # Initial allocation for question
-        question_answer_pairs = []
-        for qid, aid in zip(question_ids, answer_ids):
-            q = len(qid)
-            a = len(aid)
-            spare = max(0, half_max_len - min(q, a))
-            q_adj = min(q, half_max_len + spare)
-            a_adj = min(a, half_max_len + spare)
-
-            question_answer_pairs.append([self.start] + qid[:q_adj] + [self.delimiter] + aid[:a_adj] + [self.clf_token])
-        return question_answer_pairs
-
-=======
->>>>>>> 1d0f56aa
     def encode_multi_input(self, *Xs, max_length, verbose=True):
         encoded = [self._encode(x).token_ids for x in Xs]
         return self._cut_and_concat(encoded=encoded, max_length=max_length, verbose=verbose)
@@ -285,7 +256,7 @@
         positions = []
 
         for i, x in enumerate(X):
-            targets = None if Y is None else Y[i] 
+            targets = None if Y is None else Y[i]
             encoded = self._encode(x, labels=targets)
             positions.append(flatten(encoded.char_locs))
             tokens.append(flatten(encoded.token_ids))
