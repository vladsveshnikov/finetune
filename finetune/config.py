--- conflicted
+++ resolved
@@ -226,19 +226,17 @@
         regression_loss="L2",
         prefit_init=False,
 
-<<<<<<< HEAD
         # For experimental conv model
         use_conv=False,
         kernel_width=3,
         use_fp16=True,
         use_timing=False,
         scale_loss=True, 
-=======
+
         # Association Params
         viable_edges=None,
         association_types=None,
         assocation_loss_weight=100.0,
->>>>>>> 4468ef5c
 
         # Must remain fixed
         n_heads=12,
