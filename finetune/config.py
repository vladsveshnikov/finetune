--- conflicted
+++ resolved
@@ -174,7 +174,6 @@
         clf_p_drop=0.1,
         l2_reg=GridSearchable(0.01, [0.0, 0.1, 0.01, 0.001]),
         vector_l2=False,
-<<<<<<< HEAD
 
         # Early Stopping and Validation
         autosave_path=None,
@@ -201,10 +200,7 @@
         params_device="cpu",
 
         # Optimization Params
-        b1=0.9, 
-=======
         b1=0.9,
->>>>>>> 94193494
         b2=0.999,
         epsilon=1e-8,
         lr_schedule='warmup_linear',
