--- conflicted
+++ resolved
@@ -45,11 +45,9 @@
         val_interval=150,
         val_window_size=5,
 
-<<<<<<< HEAD
         # Language Modelling output.
-        lm_temp=0.2
+        lm_temp=0.2,
 
-=======
         # Sequence Labeling
         seq_num_heads=16,
         seq_dropout=0.3,
@@ -61,7 +59,6 @@
 
         # Tensorboard
         tensorboard_folder=None
->>>>>>> 1d0f56aa
     )
 
 
